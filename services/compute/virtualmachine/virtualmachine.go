--- conflicted
+++ resolved
@@ -404,13 +404,8 @@
 	return &osconfig, nil
 }
 
-<<<<<<< HEAD
-func (c *client) getWssdVirtualMachineGuestAgentConfiguration(s *compute.GuestAgentProfile) (*wssdcloudcompute.GuestAgentConfiguration, error) {
-	gac := &wssdcloudcompute.GuestAgentConfiguration{}
-=======
 func (c *client) getWssdVirtualMachineGuestAgentConfiguration(s *compute.GuestAgentProfile) (*wssdcommon.GuestAgentConfiguration, error) {
 	gac := &wssdcommon.GuestAgentConfiguration{}
->>>>>>> d49608d9
 
 	if s == nil {
 		return gac, nil
@@ -576,11 +571,7 @@
 	return np
 }
 
-<<<<<<< HEAD
-func (c *client) getVirtualMachineGuestAgentProfile(ga *wssdcloudcompute.GuestAgentConfiguration) *compute.GuestAgentProfile {
-=======
 func (c *client) getVirtualMachineGuestAgentProfile(ga *wssdcommon.GuestAgentConfiguration) *compute.GuestAgentProfile {
->>>>>>> d49608d9
 	if ga == nil {
 		return nil
 	}
@@ -601,11 +592,7 @@
 		AgentVersion: g.GetVmAgentVersion(),
 	}
 
-<<<<<<< HEAD
-	for _, status := range g.Statuses {
-=======
 	for _, status := range g.GetStatuses() {
->>>>>>> d49608d9
 		gapStatus := compute.InstanceViewStatus{
 			Code:          status.GetCode(),
 			Level:         status.GetLevel(),
