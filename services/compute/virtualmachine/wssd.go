// Copyright (c) Microsoft Corporation. All rights reserved.
// Licensed under the Apache v2.0 License.

package virtualmachine

import (
	"context"
	"fmt"

	"github.com/microsoft/moc-sdk-for-go/services/compute"
	"github.com/microsoft/moc/pkg/auth"
	"github.com/microsoft/moc/pkg/config"
	"github.com/microsoft/moc/pkg/errors"
	"github.com/microsoft/moc/pkg/marshal"
	prototags "github.com/microsoft/moc/pkg/tags"
	"github.com/microsoft/moc/pkg/validations"
	wssdcloudproto "github.com/microsoft/moc/rpc/common"

	wssdcloudclient "github.com/microsoft/moc-sdk-for-go/pkg/client"
	wssdcloudcompute "github.com/microsoft/moc/rpc/cloudagent/compute"
)

type client struct {
	wssdcloudcompute.VirtualMachineAgentClient
}

// newVirtualMachineClient - creates a client session with the backend wssdcloud agent
func newVirtualMachineClient(subID string, authorizer auth.Authorizer) (*client, error) {
	c, err := wssdcloudclient.GetVirtualMachineClient(&subID, authorizer)
	if err != nil {
		return nil, err
	}
	return &client{c}, nil
}

// Get
func (c *client) Get(ctx context.Context, group, name string) (*[]compute.VirtualMachine, error) {
	request, err := c.getVirtualMachineRequest(wssdcloudproto.Operation_GET, group, name, nil)
	if err != nil {
		return nil, err
	}
	response, err := c.VirtualMachineAgentClient.Invoke(ctx, request)
	if err != nil {
		return nil, err
	}
	return c.getVirtualMachineFromResponse(response, group), nil
}

// Get
func (c *client) get(ctx context.Context, group, name string) ([]*wssdcloudcompute.VirtualMachine, error) {
	request, err := c.getVirtualMachineRequest(wssdcloudproto.Operation_GET, group, name, nil)
	if err != nil {
		return nil, err
	}
	response, err := c.VirtualMachineAgentClient.Invoke(ctx, request)
	if err != nil {
		return nil, err
	}
	return response.GetVirtualMachines(), nil
}

// CreateOrUpdate
func (c *client) CreateOrUpdate(ctx context.Context, group, name string, sg *compute.VirtualMachine) (*compute.VirtualMachine, error) {
	request, err := c.getVirtualMachineRequest(wssdcloudproto.Operation_POST, group, name, sg)
	if err != nil {
		return nil, err
	}
	response, err := c.VirtualMachineAgentClient.Invoke(ctx, request)
	if err != nil {
		return nil, err
	}
	vms := c.getVirtualMachineFromResponse(response, group)
	if len(*vms) == 0 {
		return nil, fmt.Errorf("Creation of Virtual Machine failed to unknown reason.")
	}

	return &(*vms)[0], nil
}

// Hydrate
func (c *client) Hydrate(ctx context.Context, group, name string) (*compute.VirtualMachine, error) {
	request, err := c.getVirtualMachineRequest(wssdcloudproto.Operation_HYDRATE, group, name, nil)
	if err != nil {
		return nil, err
	}
	response, err := c.VirtualMachineAgentClient.Invoke(ctx, request)
	if err != nil {
		return nil, err
	}
	vms := c.getVirtualMachineFromResponse(response, group)
	if len(*vms) == 0 {
		return nil, fmt.Errorf("Hydration of Virtual Machine failed to unknown reason.")
	}

	return &(*vms)[0], nil
}

// Delete methods invokes create or update on the client
func (c *client) Delete(ctx context.Context, group, name string) error {
	vm, err := c.Get(ctx, group, name)
	if err != nil {
		return err
	}
	if len(*vm) == 0 {
		return fmt.Errorf("Virtual Machine [%s] not found", name)
	}

	request, err := c.getVirtualMachineRequest(wssdcloudproto.Operation_DELETE, group, name, &(*vm)[0])
	if err != nil {
		return err
	}
	_, err = c.VirtualMachineAgentClient.Invoke(ctx, request)

	return err
}

// Query
func (c *client) Query(ctx context.Context, group, query string) (*[]compute.VirtualMachine, error) {
	vms, err := c.Get(ctx, group, "")
	if err != nil {
		return nil, err
	}

	filteredBytes, err := config.MarshalOutput(*vms, query, "json")
	if err != nil {
		return nil, err
	}

	err = marshal.FromJSONBytes(filteredBytes, vms)
	if err != nil {
		return nil, err
	}

	return vms, nil
}

// Stop
func (c *client) Stop(ctx context.Context, group, name string) (err error) {
	request, err := c.getVirtualMachineOperationRequest(ctx, wssdcloudproto.ProviderAccessOperation_VirtualMachine_Stop, group, name)
	if err != nil {
		return
	}

	_, err = c.VirtualMachineAgentClient.Operate(ctx, request)
	return
}

// Start
func (c *client) Start(ctx context.Context, group, name string) (err error) {
	request, err := c.getVirtualMachineOperationRequest(ctx, wssdcloudproto.ProviderAccessOperation_VirtualMachine_Start, group, name)
	if err != nil {
		return
	}

	_, err = c.VirtualMachineAgentClient.Operate(ctx, request)
	return
}

// Pause
func (c *client) Pause(ctx context.Context, group, name string) (err error) {
	request, err := c.getVirtualMachineOperationRequest(ctx, wssdcloudproto.ProviderAccessOperation_VirtualMachine_Pause, group, name)
	if err != nil {
		return
	}

	_, err = c.VirtualMachineAgentClient.Operate(ctx, request)
	return
}

// Save
func (c *client) Save(ctx context.Context, group, name string) (err error) {
	request, err := c.getVirtualMachineOperationRequest(ctx, wssdcloudproto.ProviderAccessOperation_VirtualMachine_Save, group, name)
	if err != nil {
		return
	}

	_, err = c.VirtualMachineAgentClient.Operate(ctx, request)
	return
}

// RepairGuestAgent
func (c *client) RepairGuestAgent(ctx context.Context, group, name string) (err error) {
	request, err := c.getVirtualMachineOperationRequest(ctx, wssdcloudproto.ProviderAccessOperation_VirtualMachine_Repair_Guest_Agent, group, name)
	if err != nil {
		return
	}

	_, err = c.VirtualMachineAgentClient.Operate(ctx, request)
	return
}

// RunCommand
func (c *client) RunCommand(ctx context.Context, group, name string, request *compute.VirtualMachineRunCommandRequest) (response *compute.VirtualMachineRunCommandResponse, err error) {
	mocRequest, err := c.getVirtualMachineRunCommandRequest(ctx, group, name, request)
	if err != nil {
		return
	}

	mocResponse, err := c.VirtualMachineAgentClient.RunCommand(ctx, mocRequest)
	if err != nil {
		return
	}
	response, err = c.getVirtualMachineRunCommandResponse(mocResponse)
	return
}

// Get
func (c *client) Validate(ctx context.Context, group, name string) error {
	request, err := c.getVirtualMachineRequest(wssdcloudproto.Operation_VALIDATE, group, name, nil)
	if err != nil {
		return err
	}
	_, err = c.VirtualMachineAgentClient.Invoke(ctx, request)
	if err != nil {
		return err
	}
	return nil
}

<<<<<<< HEAD
// Discover VMs on this cluster node
func (c *client) DiscoverVm(ctx context.Context) (*[]compute.VirtualMachineDiscovery, error) {
	request, err := c.getVirtualMachineRequest(wssdcloudproto.Operation_DISCOVERVM, "", "", nil)
	if err != nil {
		return nil, err
	}
	response, err := c.VirtualMachineAgentClient.Invoke(ctx, request)

	vms := c.getVirtualMachineFromResponse(response, "")

	vmdiscoverys := []compute.VirtualMachineDiscovery{}
	for _, vm := range *vms {
		vmdiscovery := compute.VirtualMachineDiscovery{
			VmId:       vm.ID,
			VmName:     vm.Name,
			PowerState: vm.VirtualMachineProperties.Statuses["PowerState"],
		}

		vmdiscoverys = append(vmdiscoverys, vmdiscovery)
	}

	return &vmdiscoverys, nil

=======
func (c *client) Precheck(ctx context.Context, group string, vms []*compute.VirtualMachine) (bool, error) {
	request, err := c.getVirtualMachinePrecheckRequest(group, vms)
	if err != nil {
		return false, err
	}
	response, err := c.VirtualMachineAgentClient.Precheck(ctx, request)
	if err != nil {
		return false, err
	}
	return getVirtualMachinePrecheckResponse(response)
}

func getVirtualMachinePrecheckResponse(response *wssdcloudcompute.VirtualMachinePrecheckResponse) (bool, error) {
	var err error = nil
	result := response.GetResult().GetValue()
	if !result {
		err = errors.New(response.GetError())
	}
	return result, err
}

func (c *client) getVirtualMachinePrecheckRequest(group string, vms []*compute.VirtualMachine) (*wssdcloudcompute.VirtualMachinePrecheckRequest, error) {
	request := &wssdcloudcompute.VirtualMachinePrecheckRequest{
		VirtualMachines: []*wssdcloudcompute.VirtualMachine{},
	}
	for _, vm := range vms {
		if vm != nil {
			mocvm, err := c.getWssdVirtualMachine(vm, group)
			if err != nil {
				return nil, err
			}
			request.VirtualMachines = append(request.VirtualMachines, mocvm)
		}
	}
	return request, nil
>>>>>>> 2c1123ac
}

// Private methods
func (c *client) getVirtualMachineRunCommandRequest(ctx context.Context, group, name string, request *compute.VirtualMachineRunCommandRequest) (mocRequest *wssdcloudcompute.VirtualMachineRunCommandRequest, err error) {
	vms, err := c.get(ctx, group, name)
	if err != nil {
		return
	}

	if len(vms) != 1 {
		err = errors.Wrapf(errors.InvalidInput, "Multiple Virtual Machines found in group %s with name %s", group, name)
		return
	}
	vm := vms[0]

	var params []*wssdcloudproto.VirtualMachineRunCommandInputParameter
	if request.Parameters != nil {
		params = make([]*wssdcloudproto.VirtualMachineRunCommandInputParameter, len(*request.Parameters))
		for i, param := range *request.Parameters {
			tmp := &wssdcloudproto.VirtualMachineRunCommandInputParameter{
				Name:  *param.Name,
				Value: *param.Value,
			}
			params[i] = tmp
		}
	}

	var scriptSource wssdcloudproto.VirtualMachineRunCommandScriptSource
	if request.Source.Script != nil {
		scriptSource.Script = *request.Source.Script
	}
	if request.Source.ScriptURI != nil {
		scriptSource.ScriptURI = *request.Source.ScriptURI
	}
	if request.Source.CommandID != nil {
		scriptSource.CommandID = *request.Source.CommandID
	}

	mocRequest = &wssdcloudcompute.VirtualMachineRunCommandRequest{
		VirtualMachine:            vm,
		RunCommandInputParameters: params,
		Source:                    &scriptSource,
	}

	if request.RunAsUser != nil {
		mocRequest.RunAsUser = *request.RunAsUser
	}
	if request.RunAsPassword != nil {
		mocRequest.RunAsPassword = *request.RunAsPassword
	}
	return
}

func (c *client) getVirtualMachineRunCommandResponse(mocResponse *wssdcloudcompute.VirtualMachineRunCommandResponse) (*compute.VirtualMachineRunCommandResponse, error) {
	var executionState compute.ExecutionState
	switch mocResponse.GetInstanceView().ExecutionState {
	case wssdcloudproto.VirtualMachineRunCommandExecutionState_ExecutionState_UNKNOWN:
		executionState = compute.ExecutionStateUnknown
	case wssdcloudproto.VirtualMachineRunCommandExecutionState_ExecutionState_SUCCEEDED:
		executionState = compute.ExecutionStateSucceeded
	case wssdcloudproto.VirtualMachineRunCommandExecutionState_ExecutionState_FAILED:
		executionState = compute.ExecutionStateFailed
	default:
		return nil, errors.Wrapf(errors.NotSupported, "Unknown execution state reported for virtual machine run command")
	}

	instanceView := &compute.VirtualMachineRunCommandInstanceView{
		ExecutionState: executionState,
		ExitCode:       &mocResponse.GetInstanceView().ExitCode,
		Output:         &mocResponse.GetInstanceView().Output,
		Error:          &mocResponse.GetInstanceView().Error,
	}

	response := &compute.VirtualMachineRunCommandResponse{
		InstanceView: instanceView,
	}
	return response, nil
}

func (c *client) getVirtualMachineFromResponse(response *wssdcloudcompute.VirtualMachineResponse, group string) *[]compute.VirtualMachine {
	vms := []compute.VirtualMachine{}
	for _, vm := range response.GetVirtualMachines() {
		vms = append(vms, *(c.getVirtualMachine(vm, group)))
	}

	return &vms
}

func (c *client) getVirtualMachineRequest(opType wssdcloudproto.Operation, group, name string, vmss *compute.VirtualMachine) (*wssdcloudcompute.VirtualMachineRequest, error) {
	request := &wssdcloudcompute.VirtualMachineRequest{
		OperationType:   opType,
		VirtualMachines: []*wssdcloudcompute.VirtualMachine{},
	}
	var err error
	wssdvm := &wssdcloudcompute.VirtualMachine{
		Name:      name,
		GroupName: group,
	}
	if vmss != nil {
		err = c.virtualMachineValidations(opType, vmss)
		if err != nil {
			return nil, err
		}
		wssdvm, err = c.getWssdVirtualMachine(vmss, group)
		if err != nil {
			return nil, err
		}
	}
	request.VirtualMachines = append(request.VirtualMachines, wssdvm)
	return request, nil
}

func (c *client) getVirtualMachineOperationRequest(ctx context.Context,
	opType wssdcloudproto.ProviderAccessOperation,
	group, name string) (request *wssdcloudcompute.VirtualMachineOperationRequest, err error) {

	vms, err := c.get(ctx, group, name)
	if err != nil {
		return
	}

	request = &wssdcloudcompute.VirtualMachineOperationRequest{
		OperationType:   opType,
		VirtualMachines: vms,
	}
	return
}

func getComputeTags(tags *wssdcloudproto.Tags) map[string]*string {
	return prototags.ProtoToMap(tags)
}

func getWssdTags(tags map[string]*string) *wssdcloudproto.Tags {
	return prototags.MapToProto(tags)
}

func (c *client) virtualMachineValidations(opType wssdcloudproto.Operation, vmss *compute.VirtualMachine) error {
	if vmss.OsProfile == nil {
		return nil
	}
	if vmss.OsProfile.ProxyConfiguration != nil && opType == wssdcloudproto.Operation_POST {
		if vmss.OsProfile.ProxyConfiguration.HttpProxy != nil && *vmss.OsProfile.ProxyConfiguration.HttpProxy != "" {
			_, err := validations.ValidateProxyURL(*vmss.OsProfile.ProxyConfiguration.HttpProxy)
			if err != nil {
				return err
			}
		}
		if vmss.OsProfile.ProxyConfiguration.HttpsProxy != nil && *vmss.OsProfile.ProxyConfiguration.HttpsProxy != "" {
			_, err := validations.ValidateProxyURL(*vmss.OsProfile.ProxyConfiguration.HttpsProxy)
			if err != nil {
				return err
			}
		}
	}
	return nil
}<|MERGE_RESOLUTION|>--- conflicted
+++ resolved
@@ -217,31 +217,6 @@
 	return nil
 }
 
-<<<<<<< HEAD
-// Discover VMs on this cluster node
-func (c *client) DiscoverVm(ctx context.Context) (*[]compute.VirtualMachineDiscovery, error) {
-	request, err := c.getVirtualMachineRequest(wssdcloudproto.Operation_DISCOVERVM, "", "", nil)
-	if err != nil {
-		return nil, err
-	}
-	response, err := c.VirtualMachineAgentClient.Invoke(ctx, request)
-
-	vms := c.getVirtualMachineFromResponse(response, "")
-
-	vmdiscoverys := []compute.VirtualMachineDiscovery{}
-	for _, vm := range *vms {
-		vmdiscovery := compute.VirtualMachineDiscovery{
-			VmId:       vm.ID,
-			VmName:     vm.Name,
-			PowerState: vm.VirtualMachineProperties.Statuses["PowerState"],
-		}
-
-		vmdiscoverys = append(vmdiscoverys, vmdiscovery)
-	}
-
-	return &vmdiscoverys, nil
-
-=======
 func (c *client) Precheck(ctx context.Context, group string, vms []*compute.VirtualMachine) (bool, error) {
 	request, err := c.getVirtualMachinePrecheckRequest(group, vms)
 	if err != nil {
@@ -277,7 +252,31 @@
 		}
 	}
 	return request, nil
->>>>>>> 2c1123ac
+}
+
+// Discover VMs on this cluster node
+func (c *client) DiscoverVm(ctx context.Context) (*[]compute.VirtualMachineDiscovery, error) {
+	request, err := c.getVirtualMachineRequest(wssdcloudproto.Operation_DISCOVERVM, "", "", nil)
+	if err != nil {
+		return nil, err
+	}
+	response, err := c.VirtualMachineAgentClient.Invoke(ctx, request)
+
+	vms := c.getVirtualMachineFromResponse(response, "")
+
+	vmdiscoverys := []compute.VirtualMachineDiscovery{}
+	for _, vm := range *vms {
+		vmdiscovery := compute.VirtualMachineDiscovery{
+			VmId:       vm.ID,
+			VmName:     vm.Name,
+			PowerState: vm.VirtualMachineProperties.Statuses["PowerState"],
+		}
+
+		vmdiscoverys = append(vmdiscoverys, vmdiscovery)
+	}
+
+	return &vmdiscoverys, nil
+
 }
 
 // Private methods
