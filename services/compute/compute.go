--- conflicted
+++ resolved
@@ -1222,7 +1222,6 @@
 	GroupName *string `json:"group,omitempty"`
 }
 
-<<<<<<< HEAD
 // Availability Zone describes the availability zone associated with a virtual machine
 type AvailabilityZone struct {
 	// Name
@@ -1235,6 +1234,4 @@
 	AvailabilityZones *[]AvailabilityZone `json:"availabilityZones,omitempty"`
 	// Strict Affinity To Zones
 	StrictAffinityToZones *bool `json:"strictAffinityToZones,omitempty"`
-}
-=======
->>>>>>> 6bef841d
+}