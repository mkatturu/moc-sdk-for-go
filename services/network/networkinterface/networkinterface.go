// Copyright (c) Microsoft Corporation. All rights reserved.
// Licensed under the Apache v2.0 License.
package networkinterface

import (
	"github.com/microsoft/moc-sdk-for-go/services/network"
	"github.com/microsoft/moc/pkg/errors"
	"github.com/microsoft/moc/pkg/status"
	wssdcloudnetwork "github.com/microsoft/moc/rpc/cloudagent/network"
	wssdcommonproto "github.com/microsoft/moc/rpc/common"
)

// Conversion functions from network interface to wssdcloud network interface
func getWssdNetworkInterface(c *network.Interface, group string) (*wssdcloudnetwork.NetworkInterface, error) {
	if c == nil || c.InterfacePropertiesFormat == nil {
		return nil, errors.Wrapf(errors.InvalidConfiguration, "Missing Interface Properties")
	}
	if len(group) == 0 {
		return nil, errors.Wrapf(errors.InvalidGroup, "Group not specified")
	}

	if c.IPConfigurations == nil {
		return nil, errors.Wrapf(errors.InvalidConfiguration, "Missing IPConfigurations")
	}

	wssdipconfigs := []*wssdcloudnetwork.IpConfiguration{}
	for _, ipconfig := range *c.IPConfigurations {
		wssdipconfig, err := getWssdNetworkInterfaceIPConfig(&ipconfig)
		if err != nil {
			return nil, err
		}
		wssdipconfigs = append(wssdipconfigs, wssdipconfig)
	}

	if c.Name == nil {
		return nil, errors.Wrapf(errors.InvalidConfiguration, "Missing Name for Network Interface")
	}

	vnic := &wssdcloudnetwork.NetworkInterface{
		Name:             *c.Name,
		IpConfigurations: wssdipconfigs,
		GroupName:        group,
		Dns:              getDns(c.DNSSettings),
	}

	if c.Version != nil {
		if vnic.Status == nil {
			vnic.Status = status.InitStatus()
		}
		vnic.Status.Version.Number = *c.Version
	}

	if c.MacAddress != nil {
		vnic.Macaddress = *c.MacAddress
	}

	if c.EnableAcceleratedNetworking != nil {
		if *c.EnableAcceleratedNetworking {
			vnic.IovWeight = uint32(100)
		} else {
			vnic.IovWeight = uint32(0)
		}
	}

	return vnic, nil
}

func getWssdDNSSettings(dnssetting *wssdcommonproto.Dns) *network.InterfaceDNSSettings {
	if dnssetting == nil {
		return nil
	}
	return &network.InterfaceDNSSettings{
		DNSServers:               &dnssetting.Servers,
		InternalDomainNameSuffix: &dnssetting.Domain,
	}
}

func ipAllocationMethodProtobufToSdk(wssdIpconfig *wssdcloudnetwork.IpConfiguration, ipConfig *network.InterfaceIPConfiguration) {
	if wssdIpconfig.Allocation == wssdcommonproto.IPAllocationMethod_Invalid {
		return
	}
	var val network.IPAllocationMethod
	switch wssdIpconfig.Allocation {
	case wssdcommonproto.IPAllocationMethod_Static:
		val = network.Static
	case wssdcommonproto.IPAllocationMethod_Dynamic:
		val = network.Dynamic
	}
	ipConfig.PrivateIPAllocationMethod = &val
}

func ipAllocationMethodSdkToProtobuf(ipConfig *network.InterfaceIPConfiguration, wssdIpConfig *wssdcloudnetwork.IpConfiguration) {
	if ipConfig.PrivateIPAllocationMethod == nil {
		return
	}
	switch *ipConfig.PrivateIPAllocationMethod {
	case network.Static:
		wssdIpConfig.Allocation = wssdcommonproto.IPAllocationMethod_Static
	case network.Dynamic:
		wssdIpConfig.Allocation = wssdcommonproto.IPAllocationMethod_Dynamic
	}
}

func getWssdNetworkInterfaceIPConfig(ipConfig *network.InterfaceIPConfiguration) (*wssdcloudnetwork.IpConfiguration, error) {
	if ipConfig.InterfaceIPConfigurationPropertiesFormat == nil {
		return nil, errors.Wrapf(errors.InvalidConfiguration, "Missing Interface IPConfiguration Properties")
	}

	if ipConfig.Subnet == nil ||
		ipConfig.Subnet.ID == nil ||
		len(*ipConfig.Subnet.ID) == 0 {
		return nil, errors.Wrapf(errors.InvalidConfiguration, "Missing Subnet Reference")
	}

	wssdipconfig := &wssdcloudnetwork.IpConfiguration{
		Subnetid: *ipConfig.Subnet.ID,
	}
	if ipConfig.PrivateIPAddress != nil {
		wssdipconfig.Ipaddress = *ipConfig.PrivateIPAddress
	}
	if ipConfig.PrefixLength != nil {
		wssdipconfig.Prefixlength = *ipConfig.PrefixLength
	}
	if ipConfig.Gateway != nil {
		wssdipconfig.Gateway = *ipConfig.Gateway
	}
	ipAllocationMethodSdkToProtobuf(ipConfig, wssdipconfig)

	if ipConfig.LoadBalancerBackendAddressPools != nil {
		for _, addresspool := range *ipConfig.LoadBalancerBackendAddressPools {
			wssdipconfig.Loadbalanceraddresspool = append(wssdipconfig.Loadbalanceraddresspool, *addresspool.Name)
		}
	}
	return wssdipconfig, nil
}

// Conversion function from wssdcloud network interface to network interface
func getNetworkInterface(server, group string, c *wssdcloudnetwork.NetworkInterface) (*network.Interface, error) {
	ipConfigs := []network.InterfaceIPConfiguration{}
	for _, wssdipconfig := range c.IpConfigurations {
		ipConfigs = append(ipConfigs, *(getNetworkIpConfig(wssdipconfig)))
	}

	vnetIntf := &network.Interface{
		Name:    &c.Name,
		ID:      &c.Id,
		Version: &c.Status.Version.Number,
		InterfacePropertiesFormat: &network.InterfacePropertiesFormat{
			MacAddress: &c.Macaddress,
			// TODO: Type
<<<<<<< HEAD
			IPConfigurations: &ipConfigs,
			DNSSettings:      getWssdDNSSettings(c.Dns),
			Statuses:         status.GetStatuses(c.GetStatus()),
=======
			IPConfigurations:            &ipConfigs,
			Statuses:                    status.GetStatuses(c.GetStatus()),
			EnableAcceleratedNetworking: getIovSetting(c),
>>>>>>> 7221b100
		},
	}

	return vnetIntf, nil
}

func getDns(dnssetting *network.InterfaceDNSSettings) *wssdcommonproto.Dns {
	if dnssetting == nil {
		return nil
	}
	var dns wssdcommonproto.Dns
	if dnssetting.DNSServers != nil {
		dns.Servers = *dnssetting.DNSServers
	}
	if dnssetting.InternalDomainNameSuffix != nil {
		dns.Domain = *dnssetting.InternalDomainNameSuffix
	}
	return &dns
}

func getNetworkIpConfig(wssdcloudipconfig *wssdcloudnetwork.IpConfiguration) *network.InterfaceIPConfiguration {
	ipconfig := &network.InterfaceIPConfiguration{
		InterfaceIPConfigurationPropertiesFormat: &network.InterfaceIPConfigurationPropertiesFormat{
			PrivateIPAddress: &wssdcloudipconfig.Ipaddress,
			Subnet:           &network.APIEntityReference{ID: &wssdcloudipconfig.Subnetid},
			Gateway:          &wssdcloudipconfig.Gateway,
			PrefixLength:     &wssdcloudipconfig.Prefixlength,
		},
	}

	ipAllocationMethodProtobufToSdk(wssdcloudipconfig, ipconfig)

	var addresspools []network.BackendAddressPool
	for _, addresspool := range wssdcloudipconfig.Loadbalanceraddresspool {
		bap := network.BackendAddressPool{
			Name: &addresspool,
		}
		addresspools = append(addresspools, bap)
	}
	ipconfig.LoadBalancerBackendAddressPools = &addresspools
	return ipconfig
}

func getIovSetting(vnic *wssdcloudnetwork.NetworkInterface) *bool {
	isAcceleratedNetworkingEnabled := false
	if vnic.IovWeight > 0 {
		isAcceleratedNetworkingEnabled = true
	}
	return &isAcceleratedNetworkingEnabled
}<|MERGE_RESOLUTION|>--- conflicted
+++ resolved
@@ -148,15 +148,10 @@
 		InterfacePropertiesFormat: &network.InterfacePropertiesFormat{
 			MacAddress: &c.Macaddress,
 			// TODO: Type
-<<<<<<< HEAD
-			IPConfigurations: &ipConfigs,
-			DNSSettings:      getWssdDNSSettings(c.Dns),
-			Statuses:         status.GetStatuses(c.GetStatus()),
-=======
 			IPConfigurations:            &ipConfigs,
 			Statuses:                    status.GetStatuses(c.GetStatus()),
 			EnableAcceleratedNetworking: getIovSetting(c),
->>>>>>> 7221b100
+			DNSSettings:                 getWssdDNSSettings(c.Dns),
 		},
 	}
 
