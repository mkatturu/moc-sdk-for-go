--- conflicted
+++ resolved
@@ -4,6 +4,8 @@
 package identity
 
 import (
+	"path/filepath"
+
 	"github.com/microsoft/moc-sdk-for-go/services/security"
 
 	"github.com/microsoft/moc/pkg/auth"
@@ -56,12 +58,9 @@
 		return nil, errors.Wrapf(errors.InvalidInput, "Identity name is missing")
 	}
 
-<<<<<<< HEAD
-=======
 	if id.LoginFilePath != nil && !(filepath.IsAbs(*id.LoginFilePath)) {
 		return nil, errors.Wrapf(errors.InvalidInput, "Identity Loginfile must be absolute filepath")
 	}
->>>>>>> 343d1694
 	wssdidentity := &wssdcloudsecurity.Identity{
 		Name: *id.Name,
 	}
